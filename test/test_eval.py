--- conflicted
+++ resolved
@@ -5,6 +5,7 @@
 import pytest
 
 from wordseg.evaluate import read_data, evaluate
+from wordseg.separator import Separator
 
 
 def test_read_data():
@@ -20,12 +21,12 @@
         assert v == 1.0
 
 
-<<<<<<< HEAD
 def test_ipa():
     text = ['juː;ewordviː;eword mɔː;eword kʊkɪz;eword']
     gold = ['juː viː mɔː kʊkɪz']
-    evaluate(text, gold)
-=======
+    evaluate(text, gold, separator=Separator(word=';eword'))
+
+
 # auxiliary function
 def _test_basic(text, gold, expected):
     assert evaluate(text, gold) == pytest.approx(expected)
@@ -108,5 +109,4 @@
         'boundary_fscore': 0.9090909090909091,
         'boundary_precision': 0.8333333333333334,
         'boundary_recall': 1.0}
-    _test_basic(text, gold, expected)
->>>>>>> 39352828
+    _test_basic(text, gold, expected)