--- conflicted
+++ resolved
@@ -9,24 +9,6 @@
 # segment the prepared text with different algorithms (we show few
 # options for them, use --help to list all of them)
 cat prepared.txt | wordseg-baseline -P 0.5 > segmented.baseline.txt
-<<<<<<< HEAD
-cat prepared.txt | wordseg-tp -p forward -t relative > segmented.tp_f_rel.txt
-cat prepared.txt | wordseg-puddle -w 2 > segmented.puddle.txt
-cat prepared.txt | wordseg-dpseg > segmented.dpseg.txt
-
-#AG has a similar call but additional files can be provided
-GRAMMAR=test/data/ag/Colloc0_enFestival.lt
-CATEGORY=Colloc0
-cat prepared.txt | wordseg-ag  $GRAMMAR $CATEGORY --njobs 4 --verbose > segmented.ag.txt
-
-
-# dibs' call looks pretty different (we provide the name of the output file, and a training file)
-wordseg-dibs -t baseline -o segmented.dibs.txt prepared.txt $1
-
-
-# evaluate them against the gold file
-for algo in baseline tp_f_rel puddle dpseg ag dibs
-=======
 cat prepared.txt | wordseg-tp -p forward -t relative > segmented.tp.txt
 cat prepared.txt | wordseg-puddle -w 2 > segmented.puddle.txt
 cat prepared.txt | wordseg-dpseg -f 1 -r 1 > segmented.dpseg.txt
@@ -41,7 +23,6 @@
 
 # evaluate them against the gold file
 for algo in baseline tp puddle dpseg dibs ag
->>>>>>> d34f1f50
 do
     cat segmented.$algo.txt | wordseg-eval gold.txt > eval.$algo.txt
 done
@@ -55,19 +36,6 @@
 echo
 echo "* Evaluation"
 echo
-<<<<<<< HEAD
-echo "score baseline tp puddle dpseg ag dibs"
-echo "------------------ -------- -------- -------- --------"
-for i in $(seq 1 9)
-do
-    awk -v i=$i 'NR==i {printf $0}; END {printf " "}' eval.baseline.txt
-    awk -v i=$i 'NR==i {printf $2}; END {printf " "}' eval.tp_f_rel.txt
-    awk -v i=$i 'NR==i {printf $2} END {printf " "}' eval.puddle.txt
-    awk -v i=$i 'NR==i {print $2}' eval.dpseg.txt
-    awk -v i=$i 'NR==i {print $2}' eval.ag.txt
-    awk -v i=$i 'NR==i {print $2}' eval.dibs.txt
-done
-=======
 (
     echo "score baseline tp puddle dpseg ag dibs"
     echo "------------------ ------- ------- ------- ------- -------"
@@ -80,5 +48,4 @@
         awk -v i=$i 'NR==i {printf $2}; END {printf " "}' eval.ag.txt
         awk -v i=$i 'NR==i {print $2}' eval.dibs.txt
     done
-    ) | column -t
->>>>>>> d34f1f50
+) | column -t