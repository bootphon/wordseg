--- conflicted
+++ resolved
@@ -9,13 +9,8 @@
 # You can then use wordseg within docker. See the docker doc for
 # advanced usage.
 
-<<<<<<< HEAD
-# Use an official miniconda as a parent image
-FROM continuumio/miniconda
-=======
 # Use an official Ubuntu as a parent image
 FROM ubuntu:20.04
->>>>>>> a2f80ee6
 
 ENV TZ=America/New_York \
     DEBIAN_FRONTEND=noninteractive \
@@ -24,24 +19,6 @@
     NCORES=4
 
 # Install the dependencies to build wordseg
-<<<<<<< HEAD
-RUN apt-get update && \
-  apt-get install -y build-essential git bsdmainutils \
-  cmake libboost-program-options-dev
-
-RUN conda install python=3.8 pytest joblib scikit-learn
-
-# Clone wordseg from github, install and test it
-RUN git clone https://github.com/bootphon/wordseg.git && \
-  cd wordseg && \
-  mkdir -p build && \
-  cd build && \
-  cmake .. && \
-  make && \
-  make install
-
-RUN cd /wordseg && pytest -v test
-=======
 RUN apt-get update && apt-get install --no-install-recommends -y -qq \
   bsdmainutils \
   cmake \
@@ -61,5 +38,4 @@
 COPY . /wordseg
 
 # Install wordseg and test it
-RUN make clean && make install && make test
->>>>>>> a2f80ee6
+RUN make clean && make install && make test