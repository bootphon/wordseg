--- conflicted
+++ resolved
@@ -81,14 +81,9 @@
         description=__doc__,
         separator=default_separator)
 
-<<<<<<< HEAD
     # force the input to be a list (can be a sequence or a file buffer)
     streamin = list(streamin)
-    
-=======
-    streamin = list(streamin)
 
->>>>>>> af849187
     top = top_frequency_tokens(streamin, separator=separator)
     streamout.write(
         '{} top frequency tokens:\n'.format(len(top))
