--- conflicted
+++ resolved
@@ -275,38 +275,6 @@
         description=__doc__,
         add_arguments=_add_arguments)
 
-<<<<<<< HEAD
-    # load the test input as a list
-    test_text = [line for line in streamin]
-
-    # prepare the train input according to --train: try to open the
-    # file first, if file not found cast to int
-    if os.path.isfile(args.train):
-        train_text = codecs.open(
-            args.train, 'r', encoding='utf8').readlines()
-    else:
-        try:
-            ntrain = int(args.train)
-        except ValueError:
-            raise ValueError(
-                '--train option must be an int or an existing file, '
-                'it is: {}'.format(args.train))
-
-        if ntrain <= 0:
-            raise ValueError(
-                '--train option must be positive, it is: {}'.format(ntrain))
-
-        train_text = test_text[:ntrain]
-
-    segmented = segment(
-        test_text,
-        prob_word_boundary=args.prob_word_boundary,
-        train_text=train_text,
-        diphones=args.diphones,
-        log=log)
-
-    streamout.write('\n'.join(segmented) + '\n')
-=======
     # setup the separator from parsed arguments TODO for now only
     # word, implement custom phone sep as well
     separator = Separator(
@@ -349,7 +317,6 @@
 
         codecs.open(args.diphones, 'w', encoding='utf8').write(
             '\n'.join(output) + '\n')
->>>>>>> 9e17f7ee
 
 
 if __name__ == '__main__':
