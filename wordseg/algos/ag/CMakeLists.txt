--- conflicted
+++ resolved
@@ -11,12 +11,7 @@
 find_package(Threads)
 
 # looking for boost libraries
-<<<<<<< HEAD
-find_package(Boost REQUIRED COMPONENTS iostreams)
-
-=======
-find_package(Boost REQUIRED COMPONENTS program_options)
->>>>>>> 7f45dee5
+find_package(Boost REQUIRED COMPONENTS iostreams program_options)
 
 # compiling a C++11 program
 set(CMAKE_CXX_COMPILER "g++")
