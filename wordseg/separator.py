--- conflicted
+++ resolved
@@ -173,10 +173,6 @@
             if not self._regexp[level]:
                 return [utterance]
 
-<<<<<<< HEAD
-            return (token for token in re.split(
-                self._regexp[level], utterance) if token)
-=======
             return [self.strip(token) for token in re.split(
                 self._regexp[level], utterance) if token]
 
@@ -196,7 +192,6 @@
                 tokens = tokens[0]
 
             return tokens
->>>>>>> b155b5c7
 
         # word tokens
         if self.word:
